// Copyright (C) 2021 Quickwit, Inc.
//
// Quickwit is offered under the AGPL v3.0 and as commercial software.
// For commercial licensing, contact us at hello@quickwit.io.
//
// AGPL:
// This program is free software: you can redistribute it and/or modify
// it under the terms of the GNU Affero General Public License as
// published by the Free Software Foundation, either version 3 of the
// License, or (at your option) any later version.
//
// This program is distributed in the hope that it will be useful,
// but WITHOUT ANY WARRANTY; without even the implied warranty of
// MERCHANTABILITY or FITNESS FOR A PARTICULAR PURPOSE. See the
// GNU Affero General Public License for more details.
//
// You should have received a copy of the GNU Affero General Public License
// along with this program. If not, see <http://www.gnu.org/licenses/>.

use std::collections::{BTreeMap, HashSet};
use std::path::PathBuf;
use std::sync::Arc;

use anyhow::Context;
use futures::future::try_join_all;
use itertools::{Either, Itertools};
use once_cell::sync::OnceCell;
use quickwit_common::quickwit_memory_usage;
use quickwit_directories::{CachingDirectory, HotDirectory, StorageDirectory};
use quickwit_index_config::IndexConfig;
use quickwit_proto::{
    LeafSearchResponse, SearchRequest, SplitIdAndFooterOffsets, SplitSearchError,
};
use quickwit_storage::{
    wrap_storage_with_long_term_cache, BundleStorage, MemorySizedCache, OwnedBytes, Storage,
};
use tantivy::collector::Collector;
use tantivy::directory::FileSlice;
use tantivy::query::Query;
use tantivy::{Index, ReloadPolicy, Searcher, Term};
use tokio::task::spawn_blocking;
use tracing::*;

use crate::collector::{make_collector_for_split, make_merge_collector, GenericQuickwitCollector};
use crate::{split_footer_cache_capacity, SearchError};

fn global_split_footer_cache() -> &'static MemorySizedCache<String> {
    static INSTANCE: OnceCell<MemorySizedCache<String>> = OnceCell::new();
    INSTANCE.get_or_init(|| {
        MemorySizedCache::with_capacity_in_bytes(split_footer_cache_capacity() as usize)
    })
}

async fn get_split_footer_from_cache_or_fetch(
    index_storage: Arc<dyn Storage>,
    split_and_footer_offsets: &SplitIdAndFooterOffsets,
) -> anyhow::Result<OwnedBytes> {
    {
        let possible_val = global_split_footer_cache().get(&split_and_footer_offsets.split_id);
        if let Some(footer_data) = possible_val {
            return Ok(footer_data);
        }
    }
    let split_file = PathBuf::from(format!("{}.split", split_and_footer_offsets.split_id));
    let footer_data_opt = index_storage
        .get_slice(
            &split_file,
            split_and_footer_offsets.split_footer_start as usize
                ..split_and_footer_offsets.split_footer_end as usize,
        )
        .await
        .with_context(|| {
            format!(
                "Failed to fetch hotcache and footer from {} for split `{}`",
                index_storage.uri(),
                split_and_footer_offsets.split_id
            )
        })?;

    global_split_footer_cache().put(
        split_and_footer_offsets.split_id.to_owned(),
        footer_data_opt.clone(),
    );

    Ok(footer_data_opt)
}

/// Opens a `tantivy::Index` for the given split.
///
/// The resulting index uses a dynamic and a static cache.
pub(crate) async fn open_index(
    index_storage: Arc<dyn Storage>,
    split_and_footer_offsets: &SplitIdAndFooterOffsets,
) -> anyhow::Result<Index> {
    let split_file = PathBuf::from(format!("{}.split", split_and_footer_offsets.split_id));
    let footer_data =
        get_split_footer_from_cache_or_fetch(index_storage.clone(), split_and_footer_offsets)
            .await?;

    let (hotcache_bytes, bundle_storage) = BundleStorage::open_from_split_data(
        index_storage,
        split_file,
        FileSlice::new(Box::new(footer_data)),
    )?;
    let bundle_storage_with_cache = wrap_storage_with_long_term_cache(Arc::new(bundle_storage));
    let directory = StorageDirectory::new(bundle_storage_with_cache);
    let caching_directory = CachingDirectory::new_with_unlimited_capacity(Arc::new(directory));
    let hot_directory = HotDirectory::open(caching_directory, hotcache_bytes.read_bytes()?)?;
    let index = Index::open(hot_directory)?;
    Ok(index)
}

/// Tantivy search does not make it possible to fetch data asynchronously during
/// search.
///
/// It is required to download all required information in advance.
/// This is the role of the `warmup` function.
///
/// The downloaded data depends on the query (which term's posting list is required,
/// are position required too), and the collector.
#[instrument(skip(searcher, query, fast_field_names))]
pub(crate) async fn warmup(
    searcher: &Searcher,
    query: &dyn Query,
    fast_field_names: &HashSet<String>,
) -> anyhow::Result<()> {
    warm_up_terms(searcher, query)
        .instrument(debug_span!("warm_up_terms"))
        .await?;
    warm_up_fastfields(searcher, fast_field_names)
        .instrument(debug_span!("warm_up_fastfields"))
        .await?;
    Ok(())
}

async fn warm_up_fastfields(
    searcher: &Searcher,
    fast_field_names: &HashSet<String>,
) -> anyhow::Result<()> {
    let mut fast_fields = Vec::new();
    for fast_field_name in fast_field_names.iter() {
        let fast_field = searcher
            .schema()
            .get_field(fast_field_name)
            .with_context(|| {
                format!(
                    "Couldn't get field named {:?} from schema.",
                    fast_field_name
                )
            })?;

        let field_entry = searcher.schema().get_field_entry(fast_field);
        if !field_entry.is_fast() {
            anyhow::bail!("Field {:?} is not a fast field.", fast_field_name);
        }
        fast_fields.push(fast_field);
    }

    let mut warm_up_futures = Vec::new();
    for field in fast_fields {
        for segment_reader in searcher.segment_readers() {
            let fast_field_slice = segment_reader.fast_fields().fast_field_data(field, 0)?;
            warm_up_futures.push(async move { fast_field_slice.read_bytes_async().await });
        }
    }
    try_join_all(warm_up_futures).await?;
    Ok(())
}

async fn warm_up_terms(searcher: &Searcher, query: &dyn Query) -> anyhow::Result<()> {
    let mut terms: BTreeMap<Term, bool> = Default::default();
    query.query_terms(&mut terms);
    let grouped_terms = terms.iter().group_by(|term| term.0.field());
    let mut warm_up_futures = Vec::new();
    for (field, terms) in grouped_terms.into_iter() {
        let terms: Vec<(&Term, bool)> = terms
            .map(|(term, position_needed)| (term, *position_needed))
            .collect();
        for segment_reader in searcher.segment_readers() {
            let inv_idx = segment_reader.inverted_index(field)?;
            for (term, position_needed) in terms.iter().cloned() {
                let inv_idx_clone = inv_idx.clone();
                warm_up_futures
                    .push(async move { inv_idx_clone.warm_postings(term, position_needed).await });
            }
        }
    }
    try_join_all(warm_up_futures).await?;
    Ok(())
}

/// Apply a leaf search on a single split.
#[instrument(skip(search_request, storage, split, index_config))]
async fn leaf_search_single_split(
    search_request: &SearchRequest,
    storage: Arc<dyn Storage>,
    split: SplitIdAndFooterOffsets,
    index_config: Arc<dyn IndexConfig>,
) -> crate::Result<LeafSearchResponse> {
    // We need to make sure that quickwit behaves correctly when a lot of requests arrive.
    // We DO want to run a lot of leaf requests concurrently: quickwit is designed
    // to offer good performance when working with an object storage and object storage
    // typically have a low individual throughput, but can offer a overall high throughput
    // provided we run queries against it concurrently.
    //
    // Leaf requests run in two phases.
    // - the IO phase: quickwit fetches all of the data that we need for the query.
    // - the CPU phase: quickwit perform the actual computation over the data it fetched.
    //
    // The IO phase however runs on the regular tokio runtime.
    // The CPU phase is done on a thread pool sized against the number of cores
    // available.
    //
    // We want to work concurrently on a lot of requests for the IO phase, but
    // with no limitation at all, we could hit a memory limit.
    //
    // A simple semaphore on memory allocation is not a good solution at it would
    // easily lead to some deadlock.
    //
    // The solution we offer here is to only start running a leaf request IFF
    // the memory usage is below a given value.
    //
    // Ideally we would have preferred to allocate the memory necessary for a leaf request
    // upfront, but we do not know at this point how much memory will be needed (and
    // it would have made the code complicated).
    //
    // Instead, we allocate an arbitrary "cushion" at the beginning of phase 1.
    //
    // Once a leaf request got the green light, allocation will be tracked but will
    // not check if the capacity is available.
    let memory_cushion = quickwit_memory_usage()
        .use_memory_with_limit(
            crate::LEAF_REQUEST_MEMORY_CUSHION,
            crate::memory_threshold_to_start_leaf_request(),
        )
        .await;

    let split_id = split.split_id.to_string();
    let index = open_index(storage, &split).await?;
    let split_schema = index.schema();
    let quickwit_collector = make_collector_for_split(
        split_id.clone(),
        index_config.as_ref(),
        search_request,
        &split_schema,
    );
    let query = index_config.query(split_schema, search_request)?;
    let reader = index
        .reader_builder()
        .num_searchers(1)
        .reload_policy(ReloadPolicy::Manual)
        .try_into()?;
    let searcher = reader.searcher();
    warmup(&*searcher, &query, &quickwit_collector.fast_field_names()).await?;
<<<<<<< HEAD
    drop(memory_cushion);
    let leaf_search_response = crate::qspawn_blocking(move || {
=======
    let leaf_search_response = crate::run_cpu_intensive(move || {
>>>>>>> 89643b0c
        let span = info_span!( "search", split_id = %split.split_id);
        let _span_guard = span.enter();
        searcher.search(&query, &quickwit_collector)
    })
    .await
    .map_err(|_| {
        crate::SearchError::InternalError(format!("Leaf search panicked. split={}", split_id))
    })??;
    Ok(leaf_search_response)
}

/// `leaf` step of search.
///
/// The leaf search collects all kind of information, and returns a set of [PartialHit] candidates.
/// The root will be in charge to consolidate, identify the actual final top hits to display, and
/// fetch the actual documents to convert the partial hits into actual Hits.
pub async fn leaf_search(
    request: &SearchRequest,
    index_storage: Arc<dyn Storage>,
    splits: &[SplitIdAndFooterOffsets],
    index_config: Arc<dyn IndexConfig>,
) -> Result<LeafSearchResponse, SearchError> {
    let leaf_search_single_split_futures: Vec<_> = splits
        .iter()
        .map(|split| {
            let index_config_clone = index_config.clone();
            let index_storage_clone = index_storage.clone();
            async move {
                leaf_search_single_split(
                    request,
                    index_storage_clone,
                    split.clone(),
                    index_config_clone,
                )
                .await
                .map_err(|err| (split.split_id.clone(), err))
            }
        })
        .collect();
    let split_search_results = futures::future::join_all(leaf_search_single_split_futures).await;

    let (split_search_responses, errors): (Vec<LeafSearchResponse>, Vec<(String, SearchError)>) =
        split_search_results
            .into_iter()
            .partition_map(|split_search_res| match split_search_res {
                Ok(split_search_resp) => Either::Left(split_search_resp),
                Err(err) => Either::Right(err),
            });

    let merge_collector = make_merge_collector(request);
    let mut merged_search_response =
        spawn_blocking(move || merge_collector.merge_fruits(split_search_responses))
            .instrument(info_span!("merge_search_responses"))
            .await
            .context("Failed to merge split search responses.")??;

    merged_search_response
        .failed_splits
        .extend(errors.iter().map(|(split_id, err)| SplitSearchError {
            split_id: split_id.to_string(),
            error: format!("{:?}", err),
            retryable_error: true,
        }));
    Ok(merged_search_response)
}<|MERGE_RESOLUTION|>--- conflicted
+++ resolved
@@ -252,12 +252,8 @@
         .try_into()?;
     let searcher = reader.searcher();
     warmup(&*searcher, &query, &quickwit_collector.fast_field_names()).await?;
-<<<<<<< HEAD
     drop(memory_cushion);
-    let leaf_search_response = crate::qspawn_blocking(move || {
-=======
     let leaf_search_response = crate::run_cpu_intensive(move || {
->>>>>>> 89643b0c
         let span = info_span!( "search", split_id = %split.split_id);
         let _span_guard = span.enter();
         searcher.search(&query, &quickwit_collector)
